import pdb

import torch
import torch.nn as nn
import torch.nn.functional as F
from typing import List, Tuple, Union, Optional, Callable, Dict

from deepchem.models.losses import Loss, L2Loss
from deepchem.models.torch_models.torch_model import TorchModel
from deepchem.models.optimizers import Optimizer, LearningRateSchedule

from openpom.layers.pom_ffn import CustomPositionwiseFeedForward
from openpom.utils.loss import CustomMultiLabelLoss
from openpom.utils.optimizer import get_optimizer

try:
    import dgl
    from dgl import DGLGraph
    from dgl.nn.pytorch import Set2Set
    from openpom.layers.pom_mpnn_gnn import CustomMPNNGNN
except (ImportError, ModuleNotFoundError):
    raise ImportError('This module requires dgl and dgllife')


class MPNNPOM(nn.Module):
    """
    MPNN model computes a principal odor map
    using multilabel-classification based on the pre-print:
    "A Principal Odor Map Unifies DiverseTasks in Human
        Olfactory Perception" [1]

    This model proceeds as follows:

    * Combine latest node representations and edge features in
        updating node representations, which involves multiple
        rounds of message passing.
    * For each graph, compute its representation by radius 0 combination
        to fold atom and bond embeddings together, followed by
        'set2set' or 'global_sum_pooling' readout.
    * Perform the final prediction using a feed-forward layer.

    References
    ----------
    .. [1] Brian K. Lee, Emily J. Mayhew, Benjamin Sanchez-Lengeling,
        Jennifer N. Wei, Wesley W. Qian, Kelsie Little, Matthew Andres,
        Britney B. Nguyen, Theresa Moloy, Jane K. Parker, Richard C. Gerkin,
        Joel D. Mainland, Alexander B. Wiltschko
        `A Principal Odor Map Unifies Diverse Tasks
        in Human Olfactory Perception preprint
        <https://www.biorxiv.org/content/10.1101/2022.09.01.504602v4>`_.

    .. [2] Benjamin Sanchez-Lengeling, Jennifer N. Wei, Brian K. Lee,
        Richard C. Gerkin, Alán Aspuru-Guzik, Alexander B. Wiltschko
        `Machine Learning for Scent:
        Learning Generalizable Perceptual Representations
        of Small Molecules <https://arxiv.org/abs/1910.10685>`_.

    .. [3] Justin Gilmer, Samuel S. Schoenholz, Patrick F. Riley,
        Oriol Vinyals, George E. Dahl.
        "Neural Message Passing for Quantum Chemistry." ICML 2017.

    Notes
    -----
    This class requires DGL (https://github.com/dmlc/dgl)
    and DGL-LifeSci (https://github.com/awslabs/dgl-lifesci)
    to be installed.
    """

    def __init__(self,
                 n_tasks: int,
                 node_out_feats: int = 64,
                 edge_hidden_feats: int = 128,
                 edge_out_feats: int = 64,
                 num_step_message_passing: int = 3,
                 mpnn_residual: bool = True,
                 message_aggregator_type: str = 'sum',
                 mode: str = 'classification',
                 number_atom_features: int = 134,
                 number_bond_features: int = 6,
                 n_classes: int = 1,
                 nfeat_name: str = 'x',
                 efeat_name: str = 'edge_attr',
                 readout_type: str = 'set2set',
                 num_step_set2set: int = 6,
                 num_layer_set2set: int = 3,
                 ffn_hidden_list: List = [300],
                 ffn_embeddings: int = 256,
                 ffn_activation: str = 'relu',
                 ffn_dropout_p: float = 0.0,
                 ffn_dropout_at_input_no_act: bool = True):
        """
        Parameters
        ----------
        n_tasks: int
            Number of tasks.
        node_out_feats: int
            The length of the final node representation vectors
            before readout. Default to 64.
        edge_hidden_feats: int
            The length of the hidden edge representation vectors
            for mpnn edge network. Default to 128.
        edge_out_feats: int
            The length of the final edge representation vectors
            before readout. Default to 64.
        num_step_message_passing: int
            The number of rounds of message passing. Default to 3.
        mpnn_residual: bool
            If true, adds residual layer to mpnn layer. Default to True.
        message_aggregator_type: str
            MPNN message aggregator type, 'sum', 'mean' or 'max'.
            Default to 'sum'.
        mode: str
            The model type, 'classification' or 'regression'.
            Default to 'classification'.
        number_atom_features: int
            The length of the initial atom feature vectors. Default to 134.
        number_bond_features: int
            The length of the initial bond feature vectors. Default to 6.
        n_classes: int
            The number of classes to predict per task
            (only used when ``mode`` is 'classification'). Default to 1.
        nfeat_name: str
            For an input graph ``g``, the model assumes that it stores
            node features in ``g.ndata[nfeat_name]`` and will retrieve
            input node features from that. Default to 'x'.
        efeat_name: str
            For an input graph ``g``, the model assumes that it stores
            edge features in ``g.edata[efeat_name]`` and will retrieve
            input edge features from that. Default to 'edge_attr'.
        readout_type: str
            The Readout type, 'set2set' or 'global_sum_pooling'.
            Default to 'set2set'.
        num_step_set2set: int
            Number of steps in set2set readout.
            Used if, readout_type == 'set2set'.
            Default to 6.
        num_layer_set2set: int
            Number of layers in set2set readout.
            Used if, readout_type == 'set2set'.
            Default to 3.
        ffn_hidden_list: List
            List of sizes of hidden layer in the feed-forward network layer.
            Default to [300].
        ffn_embeddings: int
            Size of penultimate layer in the feed-forward network layer.
            This determines the Principal Odor Map dimension.
            Default to 256.
        ffn_activation: str
            Activation function to be used in feed-forward network layer.
            Can choose between 'relu' for ReLU, 'leakyrelu' for LeakyReLU,
            'prelu' for PReLU, 'tanh' for TanH, 'selu' for SELU,
            and 'elu' for ELU.
        ffn_dropout_p: float
            Dropout probability for the feed-forward network layer.
            Default to 0.0
        ffn_dropout_at_input_no_act: bool
            If true, dropout is applied on the input tensor.
            For single layer, it is not passed to an activation function.
        """
        if mode not in ['classification', 'regression']:
            raise ValueError(
                "mode must be either 'classification' or 'regression'")

        super(MPNNPOM, self).__init__()

        self.n_tasks: int = n_tasks
        self.mode: str = mode
        self.n_classes: int = n_classes
        self.nfeat_name: str = nfeat_name
        self.efeat_name: str = efeat_name
        self.readout_type: str = readout_type
        self.ffn_embeddings: int = ffn_embeddings
        self.ffn_activation: str = ffn_activation
        self.ffn_dropout_p: float = ffn_dropout_p

        if mode == 'classification':
            self.ffn_output: int = n_tasks * n_classes
        else:
            self.ffn_output = n_tasks

        self.mpnn: nn.Module = CustomMPNNGNN(
            node_in_feats=number_atom_features,
            node_out_feats=node_out_feats,
            edge_in_feats=number_bond_features,
            edge_hidden_feats=edge_hidden_feats,
            num_step_message_passing=num_step_message_passing,
            residual=mpnn_residual,
            message_aggregator_type=message_aggregator_type)

        self.project_edge_feats: nn.Module = nn.Sequential(
            nn.Linear(number_bond_features, edge_out_feats), nn.ReLU())

        if self.readout_type == 'set2set':
            self.readout_set2set: nn.Module = Set2Set(
                input_dim=node_out_feats + edge_out_feats,
                n_iters=num_step_set2set,
                n_layers=num_layer_set2set)
            ffn_input: int = 2 * (node_out_feats + edge_out_feats)
        elif self.readout_type == 'global_sum_pooling':
            ffn_input = node_out_feats + edge_out_feats
        else:
            raise Exception("readout_type invalid")

        if ffn_embeddings is not None:
            d_hidden_list: List = ffn_hidden_list + [ffn_embeddings]

        self.ffn: nn.Module = CustomPositionwiseFeedForward(
            d_input=ffn_input,
            d_hidden_list=d_hidden_list,
            d_output=self.ffn_output,
            activation=ffn_activation,
            dropout_p=ffn_dropout_p,
            dropout_at_input_no_act=ffn_dropout_at_input_no_act)

    def _readout(self, g: DGLGraph, node_encodings: torch.Tensor,
                 edge_feats: torch.Tensor) -> torch.Tensor:
        """
        Method to execute the readout phase.
        (compute molecules encodings from atom hidden states)

        Readout phase consists of radius 0 combination to fold atom
        and bond embeddings together,
        followed by:
            - a reduce-sum across atoms
                if `self.readout_type == 'global_sum_pooling'`
            - set2set pooling
                if `self.readout_type == 'set2set'`

        Parameters
        ----------
        g: DGLGraph
            A DGLGraph for a batch of graphs.
            It stores the node features in
            ``dgl_graph.ndata[self.nfeat_name]`` and edge features in
            ``dgl_graph.edata[self.efeat_name]``.

        node_encodings: torch.Tensor
            Tensor containing node hidden states.

        edge_feats: torch.Tensor
            Tensor containing edge features.

        Returns
        -------
        batch_mol_hidden_states: torch.Tensor
            Tensor containing batchwise molecule encodings.
        """

        g.ndata['node_emb'] = node_encodings
        g.edata['edge_emb'] = self.project_edge_feats(edge_feats)

        def message_func(edges) -> Dict:
            """
            The message function to generate messages
            along the edges for DGLGraph.send_and_recv()
            """
            src_msg: torch.Tensor = torch.cat(
                (edges.src['node_emb'], edges.data['edge_emb']), dim=1)
            return {'src_msg': src_msg}

        def reduce_func(nodes) -> Dict:
            """
            The reduce function to aggregate the messages
            for DGLGraph.send_and_recv()
            """
            src_msg_sum: torch.Tensor = torch.sum(nodes.mailbox['src_msg'],
                                                  dim=1)
            return {'src_msg_sum': src_msg_sum}

        # radius 0 combination to fold atom and bond embeddings together
        g.send_and_recv(g.edges(),
                        message_func=message_func,
                        reduce_func=reduce_func)

        if self.readout_type == 'set2set':
            batch_mol_hidden_states: torch.Tensor = self.readout_set2set(
                g, g.ndata['src_msg_sum'])
        elif self.readout_type == 'global_sum_pooling':
            batch_mol_hidden_states = dgl.sum_nodes(g, 'src_msg_sum')

        # batch_size x (node_out_feats + edge_out_feats)
        return batch_mol_hidden_states

    def forward(
        self, g: DGLGraph
    ) -> Union[tuple[torch.Tensor, torch.Tensor, torch.Tensor], torch.Tensor]:
        """
        Foward pass for MPNNPOM class. It also returns embeddings for POM.

        Parameters
        ----------
        g: DGLGraph
            A DGLGraph for a batch of graphs. It stores the node features in
            ``dgl_graph.ndata[self.nfeat_name]`` and edge features in
            ``dgl_graph.edata[self.efeat_name]``.

        Returns
        -------
        Union[tuple[torch.Tensor, torch.Tensor, torch.Tensor], torch.Tensor]
            The model output.

        * When self.mode = 'regression',
            its shape will be ``(dgl_graph.batch_size, self.n_tasks)``.
        * When self.mode = 'classification',
            the output consists of probabilities for classes.
            Its shape will be
            ``(dgl_graph.batch_size, self.n_tasks, self.n_classes)``
            if self.n_tasks > 1;
            its shape will be ``(dgl_graph.batch_size, self.n_classes)``
            if self.n_tasks is 1.
        """
        node_feats: torch.Tensor = g.ndata[self.nfeat_name]
        edge_feats: torch.Tensor = g.edata[self.efeat_name]

        node_encodings: torch.Tensor = self.mpnn(g, node_feats, edge_feats)

        molecular_encodings: torch.Tensor = self._readout(
            g, node_encodings, edge_feats)
        if self.readout_type == 'global_sum_pooling':
            molecular_encodings = F.softmax(molecular_encodings, dim=1)

        embeddings: torch.Tensor
        out: torch.Tensor
        embeddings, out = self.ffn(molecular_encodings)

        if self.mode == 'classification':
            if self.n_tasks == 1:
                logits: torch.Tensor = out.view(-1, self.n_classes)
            else:
                logits = out.view(-1, self.n_tasks, self.n_classes)
            proba: torch.Tensor = F.sigmoid(
                logits)  # (batch, n_tasks, classes)
            if self.n_classes == 1:
                proba = proba.squeeze(-1)  # (batch, n_tasks)
<<<<<<< HEAD

            pdb.set_trace()
=======
                # pdb.set_trace()
>>>>>>> f8e76c10
            return proba, logits, embeddings
        else:
            return out


class MPNNPOMModel(TorchModel):
    """
    MPNNPOMModel for obtaining a principal odor map
    using multilabel-classification based on the pre-print:
    "A Principal Odor Map Unifies DiverseTasks in Human
        Olfactory Perception" [1]

    * Combine latest node representations and edge features in
        updating node representations, which involves multiple
        rounds of message passing.
    * For each graph, compute its representation by radius 0 combination
        to fold atom and bond embeddings together, followed by
        'set2set' or 'global_sum_pooling' readout.
    * Perform the final prediction using a feed-forward layer.

    References
    ----------
    .. [1] Brian K. Lee, Emily J. Mayhew, Benjamin Sanchez-Lengeling,
        Jennifer N. Wei, Wesley W. Qian, Kelsie Little, Matthew Andres,
        Britney B. Nguyen, Theresa Moloy, Jane K. Parker, Richard C. Gerkin,
        Joel D. Mainland, Alexander B. Wiltschko
        `A Principal Odor Map Unifies Diverse Tasks
        in Human Olfactory Perception preprint
        <https://www.biorxiv.org/content/10.1101/2022.09.01.504602v4>`_.

    .. [2] Benjamin Sanchez-Lengeling, Jennifer N. Wei, Brian K. Lee,
        Richard C. Gerkin, Alán Aspuru-Guzik, Alexander B. Wiltschko
        `Machine Learning for Scent:
        Learning Generalizable Perceptual Representations
        of Small Molecules <https://arxiv.org/abs/1910.10685>`_.

    .. [3] Justin Gilmer, Samuel S. Schoenholz, Patrick F. Riley,
        Oriol Vinyals, George E. Dahl.
        "Neural Message Passing for Quantum Chemistry." ICML 2017.

    Notes
    -----
    This class requires DGL (https://github.com/dmlc/dgl) and DGL-LifeSci
    (https://github.com/awslabs/dgl-lifesci) to be installed.

    The featurizer used with MPNNPOMModel must produce a Deepchem GraphData
    object which should have both 'edge' and 'node' features.
    """

    def __init__(self,
                 n_tasks: int,
                 class_imbalance_ratio: Optional[List] = None,
                 loss_aggr_type: str = 'sum',
                 learning_rate: Union[float, LearningRateSchedule] = 0.001,
                 batch_size: int = 100,
                 node_out_feats: int = 64,
                 edge_hidden_feats: int = 128,
                 edge_out_feats: int = 64,
                 num_step_message_passing: int = 3,
                 mpnn_residual: bool = True,
                 message_aggregator_type: str = 'sum',
                 mode: str = 'regression',
                 number_atom_features: int = 134,
                 number_bond_features: int = 6,
                 n_classes: int = 1,
                 readout_type: str = 'set2set',
                 num_step_set2set: int = 6,
                 num_layer_set2set: int = 3,
                 ffn_hidden_list: List = [300],
                 ffn_embeddings: int = 256,
                 ffn_activation: str = 'relu',
                 ffn_dropout_p: float = 0.0,
                 ffn_dropout_at_input_no_act: bool = True,
                 weight_decay: float = 1e-5,
                 self_loop: bool = False,
                 optimizer_name: str = 'adam',
                 device_name: Optional[str] = None,
                 **kwargs):
        """
        Parameters
        ----------
        n_tasks: int
            Number of tasks.
        class_imbalance_ratio: Optional[List]
            List of imbalance ratios per task.
        loss_aggr_type: str
            loss aggregation type; 'sum' or 'mean'. Default to 'sum'.
            Only applies to CustomMultiLabelLoss for classification
        learning_rate: Union[float, LearningRateSchedule]
            Learning rate value or scheduler object. Default to 0.001.
        batch_size: int
            Batch size for training. Default to 100.
        node_out_feats: int
            The length of the final node representation vectors
            before readout. Default to 64.
        edge_hidden_feats: int
            The length of the hidden edge representation vectors
            for mpnn edge network. Default to 128.
        edge_out_feats: int
            The length of the final edge representation vectors
            before readout. Default to 64.
        num_step_message_passing: int
            The number of rounds of message passing. Default to 3.
        mpnn_residual: bool
            If true, adds residual layer to mpnn layer. Default to True.
        message_aggregator_type: str
            MPNN message aggregator type, 'sum', 'mean' or 'max'.
            Default to 'sum'.
        mode: str
            The model type, 'classification' or 'regression'.
            Default to 'classification'.
        number_atom_features: int
            The length of the initial atom feature vectors. Default to 134.
        number_bond_features: int
            The length of the initial bond feature vectors. Default to 6.
        n_classes: int
            The number of classes to predict per task
            (only used when ``mode`` is 'classification'). Default to 1.
        readout_type: str
            The Readout type, 'set2set' or 'global_sum_pooling'.
            Default to 'set2set'.
        num_step_set2set: int
            Number of steps in set2set readout.
            Used if, readout_type == 'set2set'.
            Default to 6.
        num_layer_set2set: int
            Number of layers in set2set readout.
            Used if, readout_type == 'set2set'.
            Default to 3.
        ffn_hidden_list: List
            List of sizes of hidden layer in the feed-forward network layer.
            Default to [300].
        ffn_embeddings: int
            Size of penultimate layer in the feed-forward network layer.
            This determines the Principal Odor Map dimension.
            Default to 256.
        ffn_activation: str
            Activation function to be used in feed-forward network layer.
            Can choose between 'relu' for ReLU, 'leakyrelu' for LeakyReLU,
            'prelu' for PReLU, 'tanh' for TanH, 'selu' for SELU,
            and 'elu' for ELU.
        ffn_dropout_p: float
            Dropout probability for the feed-forward network layer.
            Default to 0.0
        ffn_dropout_at_input_no_act: bool
            If true, dropout is applied on the input tensor.
            For single layer, it is not passed to an activation function.
        weight_decay: float
            weight decay value for L1 and L2 regularization. Default to 1e-5.
        self_loop: bool
            Whether to add self loops for the nodes, i.e. edges
            from nodes to themselves. Generally, an MPNNPOMModel
            does not require self loops. Default to False.
        optimizer_name: str
            Name of optimizer to be used from
            [adam, adagrad, adamw, sparseadam, rmsprop, sgd, kfac]
            Default to 'adam'.
        device_name: Optional[str]
            The device on which to run computations. If None, a device is
            chosen automatically.
        kwargs
            This can include any keyword argument of TorchModel.
        """
        model: nn.Module = MPNNPOM(
            n_tasks=n_tasks,
            node_out_feats=node_out_feats,
            edge_hidden_feats=edge_hidden_feats,
            edge_out_feats=edge_out_feats,
            num_step_message_passing=num_step_message_passing,
            mpnn_residual=mpnn_residual,
            message_aggregator_type=message_aggregator_type,
            mode=mode,
            number_atom_features=number_atom_features,
            number_bond_features=number_bond_features,
            n_classes=n_classes,
            readout_type=readout_type,
            num_step_set2set=num_step_set2set,
            num_layer_set2set=num_layer_set2set,
            ffn_hidden_list=ffn_hidden_list,
            ffn_embeddings=ffn_embeddings,
            ffn_activation=ffn_activation,
            ffn_dropout_p=ffn_dropout_p,
            ffn_dropout_at_input_no_act=ffn_dropout_at_input_no_act)

        if class_imbalance_ratio and (len(class_imbalance_ratio) != n_tasks):
            raise Exception("size of class_imbalance_ratio \
                            should be equal to n_tasks")

        if mode == 'regression':
            loss: Loss = L2Loss()
            output_types: List = ['prediction']
        else:
            loss = CustomMultiLabelLoss(
                class_imbalance_ratio=class_imbalance_ratio,
                loss_aggr_type=loss_aggr_type,
                device=device_name)
            output_types = ['prediction', 'loss', 'embedding']

        optimizer: Optimizer = get_optimizer(optimizer_name)
        optimizer.learning_rate = learning_rate
        if device_name is not None:
            device: Optional[torch.device] = torch.device(device_name)
        else:
            device = None
        super(MPNNPOMModel, self).__init__(model,
                                           loss=loss,
                                           output_types=output_types,
                                           optimizer=optimizer,
                                           learning_rate=learning_rate,
                                           batch_size=batch_size,
                                           device=device,
                                           **kwargs)

        self.weight_decay: float = weight_decay
        self._self_loop: bool = self_loop
        self.regularization_loss: Callable = self._regularization_loss

    def _regularization_loss(self) -> torch.Tensor:
        """
        L1 and L2-norm losses for regularization

        Returns
        -------
        torch.Tensor
            sum of l1_norm and l2_norm
        """
        l1_regularization: torch.Tensor = torch.tensor(0., requires_grad=True)
        l2_regularization: torch.Tensor = torch.tensor(0., requires_grad=True)
        for name, param in self.model.named_parameters():
            if 'bias' not in name:
                l1_regularization = l1_regularization + torch.norm(param, p=1)
                l2_regularization = l2_regularization + torch.norm(param, p=2)
        l1_norm: torch.Tensor = self.weight_decay * l1_regularization
        l2_norm: torch.Tensor = self.weight_decay * l2_regularization
        return l1_norm + l2_norm

    def _prepare_batch(
        self, batch: Tuple[List, List, List]
    ) -> Tuple[DGLGraph, List[torch.Tensor], List[torch.Tensor]]:
        """Create batch data for MPNN.

        Parameters
        ----------
        batch: Tuple[List, List, List]
            The tuple is ``(inputs, labels, weights)``.

        Returns
        -------
        g: DGLGraph
            DGLGraph for a batch of graphs.
        labels: list of torch.Tensor or None
            The graph labels.
        weights: list of torch.Tensor or None
            The weights for each sample or
            sample/task pair converted to torch.Tensor.
        """
        inputs: List
        labels: List
        weights: List

        inputs, labels, weights = batch
        dgl_graphs: List[DGLGraph] = [
            graph.to_dgl_graph(self_loop=self._self_loop)
            for graph in inputs[0]
        ]
        g: DGLGraph = dgl.batch(dgl_graphs).to(self.device)
        _, labels, weights = super(MPNNPOMModel, self)._prepare_batch(
            ([], labels, weights))
        return g, labels, weights<|MERGE_RESOLUTION|>--- conflicted
+++ resolved
@@ -332,12 +332,7 @@
                 logits)  # (batch, n_tasks, classes)
             if self.n_classes == 1:
                 proba = proba.squeeze(-1)  # (batch, n_tasks)
-<<<<<<< HEAD
-
-            pdb.set_trace()
-=======
                 # pdb.set_trace()
->>>>>>> f8e76c10
             return proba, logits, embeddings
         else:
             return out
